--- conflicted
+++ resolved
@@ -68,9 +68,6 @@
 ├── docker-compose.prod.yml               # Docker Compose for production
 ├── mkdocs.yml                            # MkDocs configuration
 ├── poetry.lock                           # Poetry dependency lock file
-<<<<<<< HEAD
-└── pyproject.toml                        # Python project configuration (Poetry)
-=======
 ├── pyproject.toml                        # Python project configuration (Poetry)
 ├── pyrightconfig.json                    # Pyright type checker configuration
 ├── README.md                             # This file
@@ -350,7 +347,6 @@
 poetry run pre-commit run --all-files       # Run all hooks
 
 # See Makefile for other useful targets like 'make all-checks'.
->>>>>>> eb6d6268
 ```
 
 ## 🗺️ Roadmap and Future Directions
