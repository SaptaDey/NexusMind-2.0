--- conflicted
+++ resolved
@@ -40,11 +40,8 @@
             raise HTTPException(status_code=401, detail="Invalid authentication credentials")
 
         token = parts[1]
-<<<<<<< HEAD
         if token != settings.app.auth_token:
-=======
         if not secrets.compare_digest(token, settings.app.auth_token):
->>>>>>> eb6d6268
             logger.warning("MCP request with invalid token.")
             raise HTTPException(status_code=403, detail="Invalid token")
         logger.debug("MCP request authenticated successfully via token.")
