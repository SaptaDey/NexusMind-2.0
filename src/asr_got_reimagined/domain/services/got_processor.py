import time
import uuid
from typing import Any, Optional, Dict
from typing import Any, Dict, List, Optional
from src.asr_got_reimagined.domain.models.scoring import ScoreResult
from datetime import datetime
from enum import Enum

from loguru import logger

from src.asr_got_reimagined.domain.models.common_types import (
    ComposedOutput,
    GoTProcessorSessionData,
)
# ASRGoTGraph and related Pydantic models (Node, Edge, etc.) from graph_state are no longer needed here
# as GoTProcessor will not interact with the graph structure directly.
# However, _prepare_properties_for_neo4j *might* still be used by a stage if it was not fully refactored.
# For this task, we assume _prepare_properties_for_neo4j is also being removed from GoTProcessor.
# If any Pydantic models like Node, Edge were used by it, their imports would go too.
# Let's assume Node, Edge etc. from graph_state are removed.
# from src.asr_got_reimagined.domain.models.graph_state import (
#     ASRGoTGraph,
#     Node,
#     Edge,
#     Hyperedge,
#     NodeMetadata,
#     EdgeMetadata,
#     HyperedgeMetadata,
# )
import importlib
from src.asr_got_reimagined.domain.stages.base_stage import BaseStage, StageOutput
# Import specific stage classes only for type hints or specific logic if absolutely necessary after refactor
# For dynamic loading, direct imports here for all stages are not strictly needed.
# However, for `isinstance` checks or accessing class attributes like `stage_name` for known critical stages,
# some imports might be retained or handled differently.
<<<<<<< HEAD
# Stage classes are imported lazily inside process_query where they are needed.
=======
from src.asr_got_reimagined.domain.stages import (
    InitializationStage, # Keep for specific checks if needed
    DecompositionStage,  # Keep for specific checks if needed
    HypothesisStage,     # Keep for specific checks if needed
    EvidenceStage,       # Keep for specific checks if needed
    SubgraphExtractionStage, # Keep for specific checks if needed
    CompositionStage,    # For retrieving final output key
    ReflectionStage      # For retrieving final confidence key
)
from src.asr_got_reimagined.domain.services.neo4j_utils import execute_query, Neo4jError
>>>>>>> eb6d6268


class GoTProcessor:
    def __init__(self, settings):
        """
        Initializes a GoTProcessor instance with the provided settings.
        """
        self.settings = settings
        logger.info("Initializing GoTProcessor")
        self.stages = self._initialize_stages()
        logger.info(f"GoTProcessor initialized with {len(self.stages)} configured and enabled stages.")

    def _initialize_stages(self) -> list[BaseStage]:
        """
        Instantiates and returns the ordered list of processing stages based on the configuration.
        
        Returns:
            A list of initialized stage objects.
        Raises:
            RuntimeError: If a configured stage module/class cannot be loaded.
        """
        initialized_stages: list[BaseStage] = []
        if not hasattr(self.settings.asr_got, 'pipeline_stages') or not self.settings.asr_got.pipeline_stages:
            logger.warning("Pipeline stages not defined or empty in settings.asr_got.pipeline_stages. Processor will have no stages.")
            return initialized_stages

        for stage_config in self.settings.asr_got.pipeline_stages:
            if stage_config.enabled:
                try:
                    module_name, class_name = stage_config.module_path.rsplit(".", 1)
                    module = importlib.import_module(module_name)
                    stage_cls = getattr(module, class_name)
                    
                    # Check if the loaded class is a subclass of BaseStage
                    if not issubclass(stage_cls, BaseStage):
                        logger.error(f"Configured stage class {stage_config.module_path} for stage '{stage_config.name}' is not a subclass of BaseStage. Skipping.")
                        continue # Or raise error

                    initialized_stages.append(stage_cls(self.settings))
                    logger.info(f"Successfully loaded and initialized stage: '{stage_config.name}' from {stage_config.module_path}")
                except ImportError as e:
                    logger.error(f"Error importing module for stage '{stage_config.name}' from path '{stage_config.module_path}': {e}")
                    # For critical stages like Initialization, this should be a fatal error.
                    # For this example, we'll make any load failure fatal.
                    raise RuntimeError(f"Failed to load module for stage: {stage_config.name} ({stage_config.module_path})") from e
                except AttributeError as e:
                    logger.error(f"Error getting class '{class_name}' from module '{module_name}' for stage '{stage_config.name}': {e}")
                    raise RuntimeError(f"Failed to load class for stage: {stage_config.name} ({class_name} from {module_name})") from e
                except Exception as e:
                    logger.error(f"An unexpected error occurred while loading stage '{stage_config.name}': {e}")
                    raise RuntimeError(f"Unexpected error loading stage: {stage_config.name}") from e
            else:
                logger.info(f"Stage '{stage_config.name}' is disabled and will not be loaded.")
        
        if not initialized_stages:
            logger.warning("All configured pipeline stages are disabled or none were defined that could be loaded. Processor will have no executable stages.")
        
        return initialized_stages

    async def process_query(
        self,
        query: str,
        session_id: Optional[str] = None,
        operational_params: Optional[dict[str, Any]] = None,
        initial_context: Optional[dict[str, Any]] = None,
    ) -> GoTProcessorSessionData:
        """
        Processes a natural language query through the ASR-GoT pipeline, executing each stage in sequence and managing session state, context, and error handling.
        
        Args:
            query: The natural language query to process.
            session_id: Optional session identifier for continuing or managing a session.
            operational_params: Optional parameters to control processing behavior.
            initial_context: Optional initial context to seed the processing.
        
        Returns:
            GoTProcessorSessionData containing the final answer, confidence vector, accumulated context, graph state, and a trace of stage outputs.
        
        This method initializes or continues a session, orchestrates the execution of all processing stages, logs detailed input and output information for each stage, handles errors (especially during initialization), and compiles the final results and metrics for the query.
        """
        from src.asr_got_reimagined.domain.stages import (
            CompositionStage,
            DecompositionStage,
            EvidenceStage,
            HypothesisStage,
            InitializationStage,
            ReflectionStage,
            SubgraphExtractionStage, # Added for type checking
        )

        start_total_time = time.time()
        logger.info(f"Starting NexusMind query processing for: '{query[:100]}...'")

        # Initialize or retrieve session data
        current_session_data = GoTProcessorSessionData(
            session_id=session_id or f"session-{uuid.uuid4()}", query=query
        )

        # ASRGoTGraph instantiation removed.
        # The graph_state attribute in GoTProcessorSessionData will also be removed.
        # If any metadata was stored in graph_state.graph_metadata, 
        # it needs a new home if still required (e.g., directly in accumulated_context).
        # For this task, assuming such metadata is either not critical or handled by stages.
        # current_session_data.accumulated_context["graph_metadata"] = {
        #     "query": query,
        #     "session_id": current_session_data.session_id
        # } # Example if we wanted to keep this info

        # Process initial context
        if initial_context:
            current_session_data.accumulated_context["initial_context"] = (
                initial_context
            )

        # Process operational parameters
        op_params = operational_params or {}
        current_session_data.accumulated_context["operational_params"] = op_params

        if not self.stages:
            logger.error("No stages initialized for GoTProcessor. Cannot process query.")
            current_session_data.final_answer = "Error: Query processor is not configured with any processing stages."
            current_session_data.final_confidence_vector = [0.0, 0.0, 0.0, 0.0]
            return current_session_data
            
        logger.info(f"Executing {len(self.stages)} configured processing stages.")

        for i, stage_instance in enumerate(self.stages):
            stage_start_time = time.time()
            
            stage_module_path = f"{stage_instance.__class__.__module__}.{stage_instance.__class__.__name__}"
            stage_config_item = next((s_conf for s_conf in self.settings.asr_got.pipeline_stages if s_conf.module_path == stage_module_path), None)
            
            stage_name_for_log = stage_config_item.name if stage_config_item else stage_instance.__class__.__name__
            # current_stage_context_key is the stage's defined static 'stage_name' (e.g., InitializationStage.stage_name)
            # This is used for consistent context keying and identifying stage types for logic.
            current_stage_context_key = stage_instance.stage_name 

            logger.info(f"Executing stage {i + 1}/{len(self.stages)}: {stage_name_for_log} (Context Key: {current_stage_context_key})")

            logger.debug(f"--- Preparing for Stage: {stage_name_for_log} ---")
            if current_stage_context_key == InitializationStage.stage_name:
                 logger.debug(f"Input for {stage_name_for_log}: Query='{query[:100]}...', InitialContextKeys={list(initial_context.keys()) if initial_context else []}, OpParamsKeys={list(op_params.keys())}")
            else:
                 context_keys = list(current_session_data.accumulated_context.keys())
                 logger.debug(f"Accumulated context keys before {stage_name_for_log}: {context_keys}")
            logger.debug(f"--- End Preparing for Stage: {stage_name_for_log} ---")

            try:
                stage_result = await stage_instance.execute(current_session_data=current_session_data)

                logger.debug(f"--- Output from Stage: {stage_name_for_log} ---")
                if isinstance(stage_result, StageOutput):
                    if stage_result.error_message: 
                        logger.error(f"Stage {stage_name_for_log} reported an error: {stage_result.error_message}")
                    if hasattr(stage_result, "next_stage_context_update") and stage_result.next_stage_context_update:
                        logger.debug(f"Raw output (next_stage_context_update): {stage_result.next_stage_context_update}")
                    else:
                        logger.debug(f"Stage {stage_name_for_log} produced StageOutput but 'next_stage_context_update' is missing or empty.")
                    if hasattr(stage_result, "summary") and stage_result.summary:
                        logger.debug(f"Summary: {stage_result.summary}")
                    if hasattr(stage_result, "metrics") and stage_result.metrics:
                        logger.debug(f"Metrics: {stage_result.metrics}")
                elif stage_result is not None: # Stage might return non-StageOutput (though discouraged)
                    logger.debug(f"Raw output (non-StageOutput): {stage_result}")
                else: # Stage returned None
                    logger.debug(f"Stage {stage_name_for_log} execution returned None.")
                logger.debug(f"--- End Output from Stage: {stage_name_for_log} ---")

                if stage_result and hasattr(stage_result, "next_stage_context_update") and stage_result.next_stage_context_update:
                    current_session_data.accumulated_context.update(stage_result.next_stage_context_update)
                elif stage_result: 
                    logger.warning(f"Stage {stage_name_for_log} produced a result but it was missing 'next_stage_context_update' or it was empty. No context updated by this stage directly.")

                stage_duration_ms = int((time.time() - stage_start_time) * 1000)
                trace_summary = f"Completed {stage_name_for_log}"
                if isinstance(stage_result, StageOutput) and stage_result.summary:
                    trace_summary = stage_result.summary 

                trace_entry = {
                    "stage_number": i + 1, "stage_name": stage_name_for_log,
                    "duration_ms": stage_duration_ms, "summary": trace_summary,
                }
                if isinstance(stage_result, StageOutput) and stage_result.error_message:
                    trace_entry["error"] = stage_result.error_message
                    if stage_result.error_message not in trace_summary: 
                        trace_entry["summary"] = f"{trace_summary} (Reported Error: {stage_result.error_message})"
                
                current_session_data.stage_outputs_trace.append(trace_entry)
                logger.info(f"Completed stage {i + 1}: {stage_name_for_log} in {stage_duration_ms}ms")

                # --- Halting Logic Helper ---
                def _update_trace_for_halt(halt_log_message: str, halt_reason_summary: str):
                    last_trace_entry = current_session_data.stage_outputs_trace[-1]
                    if "error" not in last_trace_entry: # Add error info if not already there from stage_result
                        last_trace_entry["error"] = halt_log_message
                        last_trace_entry["summary"] = halt_reason_summary 
                    elif halt_log_message not in last_trace_entry["error"]: # Append if different
                        last_trace_entry["error"] += f"; {halt_log_message}"

                def _halt_processing(reason_summary: str, log_message: str):
                    logger.error(log_message)
                    current_session_data.final_answer = reason_summary
                    current_session_data.final_confidence_vector = [0.0, 0.0, 0.0, 0.0]
                    _update_trace_for_halt(log_message, reason_summary)

                # --- Stage-Specific Halting Checks (using current_stage_context_key) ---
                if current_stage_context_key == InitializationStage.stage_name:
                    init_context_data = current_session_data.accumulated_context.get(InitializationStage.stage_name, {})
                    error_summary = None
                    if isinstance(stage_result, StageOutput) and stage_result.error_message:
                        error_summary = stage_result.error_message
                    elif init_context_data.get("error"):
                        error_summary = str(init_context_data.get("error"))
                    elif not init_context_data.get("root_node_id"):
                        error_summary = f"{stage_name_for_log} did not provide root_node_id."
                    
                    if error_summary:
                        halt_reason = f"Processing halted: {stage_name_for_log} failed: {error_summary}"
                        _halt_processing(halt_reason, f"Halting due to critical error in {stage_name_for_log}: {error_summary}")
                        break 

                elif current_stage_context_key == DecompositionStage.stage_name:
                    decomp_context_data = current_session_data.accumulated_context.get(DecompositionStage.stage_name, {})
                    if not decomp_context_data.get("decomposition_results", []) and not current_session_data.final_answer:
                        _halt_processing("Processing halted: The query could not be broken down into actionable components.",
                                         f"Halting: No components after {stage_name_for_log}.")
                        break
                
                elif current_stage_context_key == HypothesisStage.stage_name:
                    hypo_context_data = current_session_data.accumulated_context.get(HypothesisStage.stage_name, {})
                    if not hypo_context_data.get("hypotheses_results", []) and not current_session_data.final_answer:
                        _halt_processing("Processing halted: No hypotheses could be generated.",
                                         f"Halting: No hypotheses generated after {stage_name_for_log}.")
                        break

                elif current_stage_context_key == EvidenceStage.stage_name:
                    evidence_context_data = current_session_data.accumulated_context.get(EvidenceStage.stage_name, {})
                    evidence_integration_summary = evidence_context_data.get("evidence_integration_summary", {})
                    if evidence_integration_summary.get("total_evidence_integrated", -1) == 0:
                        logger.warning(f"No evidence was integrated by {stage_name_for_log}. Proceeding with caution.")
                        current_session_data.accumulated_context["no_evidence_found"] = True
                
                elif current_stage_context_key == SubgraphExtractionStage.stage_name:
                    subgraph_context_data = current_session_data.accumulated_context.get(SubgraphExtractionStage.stage_name, {})
                    subgraph_details = subgraph_context_data.get("subgraph_extraction_details", {})
                    if subgraph_details.get("nodes_extracted", -1) == 0:
                        logger.warning(f"No subgraph was extracted by {stage_name_for_log}. Proceeding with caution.")
                        current_session_data.accumulated_context["no_subgraph_extracted"] = True
            
            except Exception as e: 
                logger.exception(f"Unhandled critical error during execution of stage {stage_name_for_log}: {e!s}")
                halt_msg = f"A critical unhandled error occurred during the '{stage_name_for_log}' stage. Processing cannot continue."
                current_session_data.final_answer = halt_msg
                current_session_data.final_confidence_vector = [0.0,0.0,0.0,0.0]
                
                critical_error_trace = {
                    "stage_number": i + 1, "stage_name": stage_name_for_log,
                    "error": f"Unhandled Critical Exception: {str(e)}", "summary": halt_msg,
                    "duration_ms": int((time.time() - stage_start_time) * 1000)
                }
                # Update or append trace for this critical error
                if current_session_data.stage_outputs_trace and \
                   current_session_data.stage_outputs_trace[-1]["stage_name"] == stage_name_for_log and \
                   current_session_data.stage_outputs_trace[-1]["stage_number"] == i + 1:
                    current_session_data.stage_outputs_trace[-1].update(critical_error_trace)
                else:
                    current_session_data.stage_outputs_trace.append(critical_error_trace)
                break 

        # --- Final Answer and Confidence Extraction ---
        if not current_session_data.final_answer: 
            composition_context_key = CompositionStage.stage_name
            composition_stage_data = current_session_data.accumulated_context.get(composition_context_key, {})
            final_composed_output_dict = composition_stage_data.get("final_composed_output")

            if final_composed_output_dict and isinstance(final_composed_output_dict, dict):
                try:
                    final_output_obj = ComposedOutput(**final_composed_output_dict)
                    current_session_data.final_answer = f"{final_output_obj.executive_summary}\n\n(Full report details generated)"
                except Exception as e:
                    logger.error(f"Could not parse final_composed_output from {CompositionStage.stage_name}: {e}")
                    current_session_data.final_answer = "Error during final composition of answer."
            else:
                logger.warning(f"{CompositionStage.stage_name} did not produce a final_composed_output structure or it was invalid. Context data: {composition_stage_data}")
                current_session_data.final_answer = f"{CompositionStage.stage_name} did not produce a valid final output structure."

        reflection_context_key = ReflectionStage.stage_name
        reflection_stage_data = current_session_data.accumulated_context.get(reflection_context_key, {})
        final_confidence = reflection_stage_data.get("final_confidence_vector_from_reflection", [0.1,0.1,0.1,0.1])
        
        if "Processing halted" in (current_session_data.final_answer or "") or \
           "Error:" in (current_session_data.final_answer or ""):
            current_session_data.final_confidence_vector = [0.0, 0.0, 0.0, 0.0]
        else:
            current_session_data.final_confidence_vector = final_confidence

        total_execution_time_ms = int((time.time() - start_total_time) * 1000)
        logger.info(
            f"NexusMind query processing completed for session {current_session_data.session_id} in {total_execution_time_ms}ms."
        )
        return current_session_data

    async def shutdown_resources(self):
        logger.info("Shutting down GoTProcessor resources")
        return<|MERGE_RESOLUTION|>--- conflicted
+++ resolved
@@ -33,9 +33,7 @@
 # For dynamic loading, direct imports here for all stages are not strictly needed.
 # However, for `isinstance` checks or accessing class attributes like `stage_name` for known critical stages,
 # some imports might be retained or handled differently.
-<<<<<<< HEAD
-# Stage classes are imported lazily inside process_query where they are needed.
-=======
+
 from src.asr_got_reimagined.domain.stages import (
     InitializationStage, # Keep for specific checks if needed
     DecompositionStage,  # Keep for specific checks if needed
@@ -46,8 +44,6 @@
     ReflectionStage      # For retrieving final confidence key
 )
 from src.asr_got_reimagined.domain.services.neo4j_utils import execute_query, Neo4jError
->>>>>>> eb6d6268
-
 
 class GoTProcessor:
     def __init__(self, settings):
